<Project>
  <ItemDefinitionGroup>
    <Repository>
      <Build>true</Build>

      <!--
        Specifies the ruleset used to determine if a repo should build in a patch update, or not.
        The default is ProductChangesOnly.

        Rulesets:
          ProductChangeOnly
            Only produce new package versions if there were changes to product code.
            Examples: this is the default. Most repos should use this policy.

          CascadeVersion
            Produce new package versions if there were changes to product code, or if one of the package dependencies has updated.
            Examples: metapackages which are not top-level, but should still be used to help users get the latest transitive set of dependencies

          AlwaysUpdate
            Packages should update in every patch.
            Examples: top-level metapackages and templates.

       -->
      <PatchPolicy>ProductChangesOnly</PatchPolicy>
      <RootPath></RootPath>
    </Repository>
    <ShippedRepository>
      <Build>false</Build>
      <PatchPolicy>ProductChangesOnly</PatchPolicy>
      <RootPath></RootPath>
    </ShippedRepository>
  </ItemDefinitionGroup>

  <PropertyGroup>
    <TestsRequiredTheSharedRuntime Condition="'$(RepositoryToBuild)' == 'Templating'">true</TestsRequiredTheSharedRuntime>
  </PropertyGroup>

  <ItemGroup>
    <Repository Include="AADIntegration" />
    <Repository Include="Antiforgery" />
    <Repository Include="AzureIntegration" />
    <Repository Include="Components" />
    <Repository Include="CORS" />
    <Repository Include="HttpSysServer" />
    <Repository Include="Identity" />
    <Repository Include="IISIntegration" />
    <Repository Include="JavaScriptServices" />
    <Repository Include="MetaPackages" PatchPolicy="CascadeVersions" />
    <Repository Include="Mvc" />
    <Repository Include="Razor" />
    <Repository Include="ResponseCaching" />
    <Repository Include="Routing" />
    <Repository Include="Security" />
    <Repository Include="Session" />
    <Repository Include="SignalR" />
    <Repository Include="StaticFiles" />
    <Repository Include="Templating" PatchPolicy="AlwaysUpdateAndCascadeVersions" />

    <!-- Test-only repos -->
<<<<<<< HEAD
    <Repository Include="AuthSamples" PatchPolicy="AlwaysUpdateAndCascadeVersions" />
    <Repository Include="MusicStore"  PatchPolicy="AlwaysUpdateAndCascadeVersions" />
    <Repository Include="ServerTests" PatchPolicy="AlwaysUpdateAndCascadeVersions" />
=======
    <Repository Include="AuthSamples" RootPath="$(RepositoryRoot)src\AuthSamples\" PatchPolicy="AlwaysUpdateAndCascadeVersions" />
    <Repository Include="MusicStore" RootPath="$(RepositoryRoot)src\MusicStore\" PatchPolicy="AlwaysUpdateAndCascadeVersions" />
    <Repository Include="ServerTests" RootPath="$(RepositoryRoot)src\ServerTests\" PatchPolicy="AlwaysUpdateAndCascadeVersions" />
  </ItemGroup>

  <ItemGroup>
    <ShippedRepository Include="AADIntegration" RootPath="$(RepositoryRoot)src\AADIntegration\" />
    <ShippedRepository Include="Antiforgery" RootPath="$(RepositoryRoot)src\Antiforgery\" />
    <ShippedRepository Include="AzureIntegration" RootPath="$(RepositoryRoot)src\AzureIntegration\" />
    <ShippedRepository Include="CORS" RootPath="$(RepositoryRoot)src\CORS\" />
    <ShippedRepository Include="Identity" RootPath="$(RepositoryRoot)src\Identity\" />
    <ShippedRepository Include="JavaScriptServices" RootPath="$(RepositoryRoot)src\JavaScriptServices\" />
    <ShippedRepository Include="MetaPackages" RootPath="$(RepositoryRoot)src\MetaPackages\" PatchPolicy="CascadeVersions" />
    <ShippedRepository Include="Mvc" RootPath="$(RepositoryRoot)src\Mvc\" />
    <ShippedRepository Include="MvcPrecompilation" RootPath="$(RepositoryRoot)src\MvcPrecompilation\" />
    <ShippedRepository Include="Razor" RootPath="$(RepositoryRoot)src\Razor\" />
    <ShippedRepository Include="ResponseCaching" RootPath="$(RepositoryRoot)src\ResponseCaching\" />
    <ShippedRepository Include="Security" RootPath="$(RepositoryRoot)src\Security\" />
    <ShippedRepository Include="Session" RootPath="$(RepositoryRoot)src\Session\" />
    <ShippedRepository Include="SignalR" RootPath="$(RepositoryRoot)src\SignalR\" />
    <ShippedRepository Include="StaticFiles" RootPath="$(RepositoryRoot)src\StaticFiles\" />
>>>>>>> 1670a2bd
  </ItemGroup>
</Project><|MERGE_RESOLUTION|>--- conflicted
+++ resolved
@@ -41,7 +41,6 @@
     <Repository Include="AzureIntegration" />
     <Repository Include="Components" />
     <Repository Include="CORS" />
-    <Repository Include="HttpSysServer" />
     <Repository Include="Identity" />
     <Repository Include="IISIntegration" />
     <Repository Include="JavaScriptServices" />
@@ -49,7 +48,6 @@
     <Repository Include="Mvc" />
     <Repository Include="Razor" />
     <Repository Include="ResponseCaching" />
-    <Repository Include="Routing" />
     <Repository Include="Security" />
     <Repository Include="Session" />
     <Repository Include="SignalR" />
@@ -57,32 +55,8 @@
     <Repository Include="Templating" PatchPolicy="AlwaysUpdateAndCascadeVersions" />
 
     <!-- Test-only repos -->
-<<<<<<< HEAD
     <Repository Include="AuthSamples" PatchPolicy="AlwaysUpdateAndCascadeVersions" />
     <Repository Include="MusicStore"  PatchPolicy="AlwaysUpdateAndCascadeVersions" />
     <Repository Include="ServerTests" PatchPolicy="AlwaysUpdateAndCascadeVersions" />
-=======
-    <Repository Include="AuthSamples" RootPath="$(RepositoryRoot)src\AuthSamples\" PatchPolicy="AlwaysUpdateAndCascadeVersions" />
-    <Repository Include="MusicStore" RootPath="$(RepositoryRoot)src\MusicStore\" PatchPolicy="AlwaysUpdateAndCascadeVersions" />
-    <Repository Include="ServerTests" RootPath="$(RepositoryRoot)src\ServerTests\" PatchPolicy="AlwaysUpdateAndCascadeVersions" />
-  </ItemGroup>
-
-  <ItemGroup>
-    <ShippedRepository Include="AADIntegration" RootPath="$(RepositoryRoot)src\AADIntegration\" />
-    <ShippedRepository Include="Antiforgery" RootPath="$(RepositoryRoot)src\Antiforgery\" />
-    <ShippedRepository Include="AzureIntegration" RootPath="$(RepositoryRoot)src\AzureIntegration\" />
-    <ShippedRepository Include="CORS" RootPath="$(RepositoryRoot)src\CORS\" />
-    <ShippedRepository Include="Identity" RootPath="$(RepositoryRoot)src\Identity\" />
-    <ShippedRepository Include="JavaScriptServices" RootPath="$(RepositoryRoot)src\JavaScriptServices\" />
-    <ShippedRepository Include="MetaPackages" RootPath="$(RepositoryRoot)src\MetaPackages\" PatchPolicy="CascadeVersions" />
-    <ShippedRepository Include="Mvc" RootPath="$(RepositoryRoot)src\Mvc\" />
-    <ShippedRepository Include="MvcPrecompilation" RootPath="$(RepositoryRoot)src\MvcPrecompilation\" />
-    <ShippedRepository Include="Razor" RootPath="$(RepositoryRoot)src\Razor\" />
-    <ShippedRepository Include="ResponseCaching" RootPath="$(RepositoryRoot)src\ResponseCaching\" />
-    <ShippedRepository Include="Security" RootPath="$(RepositoryRoot)src\Security\" />
-    <ShippedRepository Include="Session" RootPath="$(RepositoryRoot)src\Session\" />
-    <ShippedRepository Include="SignalR" RootPath="$(RepositoryRoot)src\SignalR\" />
-    <ShippedRepository Include="StaticFiles" RootPath="$(RepositoryRoot)src\StaticFiles\" />
->>>>>>> 1670a2bd
   </ItemGroup>
 </Project>