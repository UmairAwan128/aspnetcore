--- conflicted
+++ resolved
@@ -15,14 +15,10 @@
     <!-- Targeting pack version should be the one we just built, if we're building it. Otherwise we use the baseline version -->
     <PropertyGroup>
       <MicrosoftAspNetCoreAppRefPackageVersion Condition="'$(IsTargetingPackBuilding)' != 'false'">%(_TargetingPackVersionInfo.PackageVersion)</MicrosoftAspNetCoreAppRefPackageVersion>
-<<<<<<< HEAD
       <MicrosoftAspNetCoreAppRefPackageVersion Condition="'$(IsTargetingPackBuilding)' == 'false'">$(TargetingPackVersionPrefix)</MicrosoftAspNetCoreAppRefPackageVersion>
-=======
-      <MicrosoftAspNetCoreAppRefPackageVersion Condition="'$(IsTargetingPackBuilding)' == 'false'">$(AspNetCoreBaselineVersion)</MicrosoftAspNetCoreAppRefPackageVersion>
 
     <!-- For blazor-wasm we want the runtime to match the baseline, as we want to target the latest released asp.net core app -->
     <MicrosoftAspNetCoreAppRuntimePackageVersion>$(AspNetCoreBaselineVersion)</MicrosoftAspNetCoreAppRuntimePackageVersion>
->>>>>>> bbafecc0
     </PropertyGroup>
 
     <!-- Runtime and Ref packs may have separate versions. -->
